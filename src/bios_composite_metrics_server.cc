--- conflicted
+++ resolved
@@ -194,11 +194,7 @@
             bios_proto_set_type(n_met, "%s", buff);
             bios_proto_set_value(n_met, "%s", lua_tostring(L, -2));
             bios_proto_set_unit(n_met,  "%s", lua_tostring(L, -1));
-<<<<<<< HEAD
             bios_proto_set_time(n_met,  TTL);
-=======
-            bios_proto_set_time(n_met,  ::time (NULL));
->>>>>>> 2c123e6e
             zmsg_t* z_met = bios_proto_encode(&n_met);
             mlm_client_send(client, lua_tostring(L, -3), &z_met);
             free (buff);
